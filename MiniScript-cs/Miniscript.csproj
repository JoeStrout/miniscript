<Project Sdk="Microsoft.NET.Sdk">
  <PropertyGroup>
    <ProjectGuid>{C3806B8F-9702-4B39-B6D9-9ECBC298565F}</ProjectGuid>
    <OutputType>Exe</OutputType>
    <RootNamespace>Miniscript</RootNamespace>
    <AssemblyName>Miniscript</AssemblyName>
    <TargetFrameworks>net45;net5.0</TargetFrameworks>
<<<<<<< HEAD
    <PackageId>org.miniscript.MiniScript</PackageId>
    <VersionPrefix>1.5.1</VersionPrefix>
    <Authors>Joe Strout</Authors>
    <Title>MiniScript</Title>
    <Description>C# implementation of the MiniScript scripting language</Description>
    <Copyright>Copyright © $([System.DateTime]::UtcNow.Year) Joe Strout ($([System.DateTime]::UtcNow.ToString("s")))</Copyright>
    <PackageLicenseExpression>MIT</PackageLicenseExpression>
    <PackageProjectUrl>https://miniscript.org/</PackageProjectUrl>
    <PackageIcon>Icon.png</PackageIcon>
    <PackageReadmeFile>README.md</PackageReadmeFile>
    <PackageTags>miniscript;programming language</PackageTags>
    <PackageReleaseNotes>Please visit https://github.com/JoeStrout/miniscript/blob/master/MiniScript-Release-Notes.txt to read the release notes.</PackageReleaseNotes>
=======
    <VersionPrefix>1.6.1</VersionPrefix>
>>>>>>> 8511e25f
    <RepositoryUrl>https://github.com/JoeStrout/miniscript</RepositoryUrl>
  </PropertyGroup>

  <PropertyGroup Condition=" '$(Configuration)|$(Platform)' == 'Debug|x86' ">
    <DebugSymbols>true</DebugSymbols>
    <DebugType>full</DebugType>
    <Optimize>false</Optimize>
    <OutputPath>bin\Debug</OutputPath>
    <DefineConstants>DEBUG;</DefineConstants>
    <ErrorReport>prompt</ErrorReport>
    <WarningLevel>4</WarningLevel>
    <Externalconsole>true</Externalconsole>
    <PlatformTarget>x64</PlatformTarget>
  </PropertyGroup>
  <PropertyGroup Condition=" '$(Configuration)|$(Platform)' == 'Release|x86' ">
    <DebugType>full</DebugType>
    <Optimize>true</Optimize>
    <OutputPath>bin\Release</OutputPath>
    <ErrorReport>prompt</ErrorReport>
    <WarningLevel>4</WarningLevel>
    <Externalconsole>true</Externalconsole>
    <PlatformTarget>x64</PlatformTarget>
  </PropertyGroup>

  <ItemGroup>
    <None Include="../Icon.png" Pack="true" PackagePath="/"/>
    <None Include="../README.md" Pack="true" PackagePath="/"/>
  </ItemGroup>

</Project><|MERGE_RESOLUTION|>--- conflicted
+++ resolved
@@ -5,9 +5,8 @@
     <RootNamespace>Miniscript</RootNamespace>
     <AssemblyName>Miniscript</AssemblyName>
     <TargetFrameworks>net45;net5.0</TargetFrameworks>
-<<<<<<< HEAD
     <PackageId>org.miniscript.MiniScript</PackageId>
-    <VersionPrefix>1.5.1</VersionPrefix>
+    <VersionPrefix>1.6.1</VersionPrefix>
     <Authors>Joe Strout</Authors>
     <Title>MiniScript</Title>
     <Description>C# implementation of the MiniScript scripting language</Description>
@@ -18,9 +17,6 @@
     <PackageReadmeFile>README.md</PackageReadmeFile>
     <PackageTags>miniscript;programming language</PackageTags>
     <PackageReleaseNotes>Please visit https://github.com/JoeStrout/miniscript/blob/master/MiniScript-Release-Notes.txt to read the release notes.</PackageReleaseNotes>
-=======
-    <VersionPrefix>1.6.1</VersionPrefix>
->>>>>>> 8511e25f
     <RepositoryUrl>https://github.com/JoeStrout/miniscript</RepositoryUrl>
   </PropertyGroup>
 
